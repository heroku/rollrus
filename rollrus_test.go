package rollrus

import (
	"fmt"
	"io"
	"net/http"
	"net/http/httptest"
	"reflect"
	"testing"
	"time"

<<<<<<< HEAD
=======
	"github.com/pkg/errors"
>>>>>>> 8c4f8238
	"github.com/sirupsen/logrus"
	"github.com/stvp/roll"
)

func ExampleSetupLogging() {
	SetupLogging("some-long-token", "staging")

	// This will not be reported to Rollbar
	logrus.Info("OHAI")

	// This will be reported to Rollbar
	logrus.WithFields(logrus.Fields{"hi": "there"}).Fatal("The end.")
}

func ExampleNewHook() {
	log := logrus.New()
	hook := NewHook("my-secret-token", "production")
	log.Hooks.Add(hook)

	// This will not be reported to Rollbar
	log.WithFields(logrus.Fields{"power_level": "9001"}).Debug("It's over 9000!")

	// This will be reported to Rollbar
	log.Panic("Boom.")
}

func TestLogrusHookInterface(t *testing.T) {
	var hook interface{} = NewHook("", "foo")
	if _, ok := hook.(logrus.Hook); !ok {
		t.Fatal("expected NewHook's return value to implement logrus.Hook")
	}
}

func TestIntConversion(t *testing.T) {
	i := make(logrus.Fields)
	i["test"] = 5

	r := convertFields(i)

	v, ok := r["test"]
	if !ok {
		t.Fatal("Expected test key, but did not find it")
	}

	if v != "5" {
		t.Fatal("Expected value to equal 5, but instead it is: ", v)
	}
}

func TestErrConversion(t *testing.T) {
	i := make(logrus.Fields)
	i["test"] = fmt.Errorf("This is an error")

	r := convertFields(i)

	v, ok := r["test"]
	if !ok {
		t.Fatal("Expected test key, but did not find it")
	}

	if v != "This is an error" {
		t.Fatal("Expected value to be a string of the error but instead it is: ", v)
	}
}

func TestStringConversion(t *testing.T) {
	i := make(logrus.Fields)
	i["test"] = "This is a string"

	r := convertFields(i)

	v, ok := r["test"]
	if !ok {
		t.Fatal("Expected test key, but did not find it")
	}

	if v != "This is a string" {
		t.Fatal("Expected value to equal a certain string, but instead it is: ", v)
	}
}

func TestTimeConversion(t *testing.T) {
	now := time.Now()
	i := make(logrus.Fields)
	i["test"] = now

	r := convertFields(i)

	v, ok := r["test"]
	if !ok {
		t.Fatal("Expected test key, but did not find it")
	}

	if v != now.Format(time.RFC3339) {
		t.Fatal("Expected value to equal, but instead it is: ", v)
	}
}

func TestExtractError(t *testing.T) {
	entry := logrus.NewEntry(nil)
	entry.Data["err"] = fmt.Errorf("foo bar baz")

	trace, cause := extractError(entry)
	if len(trace) != 0 {
		t.Fatal("Expected length of trace to be equal to 0, but instead is: ", len(trace))
	}

	if cause.Error() != "foo bar baz" {
		t.Fatalf("Expected error as string to be 'foo bar baz', but was instead: %q", cause)
	}
}

func TestExtractErrorDefault(t *testing.T) {
	entry := logrus.NewEntry(nil)
	entry.Data["no-err"] = fmt.Errorf("foo bar baz")
	entry.Message = "message error"

	trace, cause := extractError(entry)
	if len(trace) != 0 {
		t.Fatal("Expected length of trace to be equal to 0, but instead is: ", len(trace))
	}

	if cause.Error() != "message error" {
		t.Fatalf("Expected error as string to be 'message error', but was instead: %q", cause)
	}
}

func TestExtractErrorFromStackTracer(t *testing.T) {
	entry := logrus.NewEntry(nil)
	entry.Data["err"] = errors.Errorf("foo bar baz")

	trace, cause := extractError(entry)
	if len(trace) != 3 {
		t.Fatal("Expected length of trace to be == 3, but instead is: ", len(trace))
	}

	if cause.Error() != "foo bar baz" {
		t.Fatalf("Expected error as string to be 'foo bar baz', but was instead: %q", cause.Error())
	}
}

func TestTriggerLevels(t *testing.T) {
	client := roll.New("", "testing")
	underTest := &Hook{Client: client}
	if !reflect.DeepEqual(underTest.Levels(), defaultTriggerLevels) {
		t.Fatal("Expected Levels() to return defaultTriggerLevels")
	}

	newLevels := []logrus.Level{logrus.InfoLevel}
	underTest.triggers = newLevels
	if !reflect.DeepEqual(underTest.Levels(), newLevels) {
		t.Fatal("Expected Levels() to return newLevels")
	}
}

func TestWithIgnoredErrors(t *testing.T) {
	h := NewHook("", "testing", WithIgnoredErrors(io.EOF))
	entry := logrus.NewEntry(nil)
	entry.Message = "This is a test"

	// Exact error is skipped.
	entry.Data["err"] = io.EOF
	if err := h.Fire(entry); err != nil {
		t.Fatal("unexpected error ", err)
	}
	if h.reported {
		t.Fatal("expected no report to have happened")
	}

	// Wrapped error is also skipped.
	entry.Data["err"] = errors.Wrap(io.EOF, "hello")
	if err := h.Fire(entry); err != nil {
		t.Fatal("unexpected error ", err)
	}
	if h.reported {
		t.Fatal("expected no report to have happened")
	}

	// Non blacklisted errors get reported.
	entry.Data["err"] = errors.New("hello")
	if err := h.Fire(entry); err != nil {
		t.Fatal("unexpected error ", err)
	}
	if !h.reported {
		t.Fatal("expected a report to have happened")
	}

	// no err gets reported.
	delete(entry.Data, "err")
	if err := h.Fire(entry); err != nil {
		t.Fatal("unexpected error ", err)
	}
	if !h.reported {
		t.Fatal("expected a report to have happened")
	}
}

type isTemporary interface {
	Temporary() bool
}

func TestWithIgnoreErrorFunc(t *testing.T) {
	h := NewHook("", "testing", WithIgnoreErrorFunc(func(err error) bool {
		if err == io.EOF {
			return true
		}

		if e, ok := err.(isTemporary); ok && e.Temporary() {
			return true
		}

		return false
	}))

	entry := logrus.NewEntry(nil)
	entry.Message = "This is a test"

	// Exact error is skipped.
	entry.Data["err"] = io.EOF
	if err := h.Fire(entry); err != nil {
		t.Fatal("unexpected error ", err)
	}
	if h.reported {
		t.Fatal("expected no report to have happened")
	}

	// Wrapped error is also skipped.
	entry.Data["err"] = errors.Wrap(io.EOF, "hello")
	if err := h.Fire(entry); err != nil {
		t.Fatal("unexpected error ", err)
	}
	if h.reported {
		t.Fatal("expected no report to have happened")
	}

	srv := httptest.NewServer(nil)
	srv.Close()

	// Temporary error skipped
	_, err := http.Get(srv.URL)

	entry.Data["err"] = err
	if err := h.Fire(entry); err != nil {
		t.Fatal("unexpected error ", err)
	}

	// Non blacklisted errors get reported.
	entry.Data["err"] = errors.New("hello")
	if err := h.Fire(entry); err != nil {
		t.Fatal("unexpected error ", err)
	}
	if !h.reported {
		t.Fatal("expected a report to have happened")
	}

	// no err gets reported.
	delete(entry.Data, "err")
	if err := h.Fire(entry); err != nil {
		t.Fatal("unexpected error ", err)
	}
	if !h.reported {
		t.Fatal("expected a report to have happened")
	}
}<|MERGE_RESOLUTION|>--- conflicted
+++ resolved
@@ -2,17 +2,10 @@
 
 import (
 	"fmt"
-	"io"
-	"net/http"
-	"net/http/httptest"
 	"reflect"
 	"testing"
 	"time"
 
-<<<<<<< HEAD
-=======
-	"github.com/pkg/errors"
->>>>>>> 8c4f8238
 	"github.com/sirupsen/logrus"
 	"github.com/stvp/roll"
 )
@@ -37,13 +30,6 @@
 
 	// This will be reported to Rollbar
 	log.Panic("Boom.")
-}
-
-func TestLogrusHookInterface(t *testing.T) {
-	var hook interface{} = NewHook("", "foo")
-	if _, ok := hook.(logrus.Hook); !ok {
-		t.Fatal("expected NewHook's return value to implement logrus.Hook")
-	}
 }
 
 func TestIntConversion(t *testing.T) {
@@ -111,51 +97,8 @@
 	}
 }
 
-func TestExtractError(t *testing.T) {
-	entry := logrus.NewEntry(nil)
-	entry.Data["err"] = fmt.Errorf("foo bar baz")
-
-	trace, cause := extractError(entry)
-	if len(trace) != 0 {
-		t.Fatal("Expected length of trace to be equal to 0, but instead is: ", len(trace))
-	}
-
-	if cause.Error() != "foo bar baz" {
-		t.Fatalf("Expected error as string to be 'foo bar baz', but was instead: %q", cause)
-	}
-}
-
-func TestExtractErrorDefault(t *testing.T) {
-	entry := logrus.NewEntry(nil)
-	entry.Data["no-err"] = fmt.Errorf("foo bar baz")
-	entry.Message = "message error"
-
-	trace, cause := extractError(entry)
-	if len(trace) != 0 {
-		t.Fatal("Expected length of trace to be equal to 0, but instead is: ", len(trace))
-	}
-
-	if cause.Error() != "message error" {
-		t.Fatalf("Expected error as string to be 'message error', but was instead: %q", cause)
-	}
-}
-
-func TestExtractErrorFromStackTracer(t *testing.T) {
-	entry := logrus.NewEntry(nil)
-	entry.Data["err"] = errors.Errorf("foo bar baz")
-
-	trace, cause := extractError(entry)
-	if len(trace) != 3 {
-		t.Fatal("Expected length of trace to be == 3, but instead is: ", len(trace))
-	}
-
-	if cause.Error() != "foo bar baz" {
-		t.Fatalf("Expected error as string to be 'foo bar baz', but was instead: %q", cause.Error())
-	}
-}
-
 func TestTriggerLevels(t *testing.T) {
-	client := roll.New("", "testing")
+	client := roll.New("foobar", "testing")
 	underTest := &Hook{Client: client}
 	if !reflect.DeepEqual(underTest.Levels(), defaultTriggerLevels) {
 		t.Fatal("Expected Levels() to return defaultTriggerLevels")
@@ -166,114 +109,4 @@
 	if !reflect.DeepEqual(underTest.Levels(), newLevels) {
 		t.Fatal("Expected Levels() to return newLevels")
 	}
-}
-
-func TestWithIgnoredErrors(t *testing.T) {
-	h := NewHook("", "testing", WithIgnoredErrors(io.EOF))
-	entry := logrus.NewEntry(nil)
-	entry.Message = "This is a test"
-
-	// Exact error is skipped.
-	entry.Data["err"] = io.EOF
-	if err := h.Fire(entry); err != nil {
-		t.Fatal("unexpected error ", err)
-	}
-	if h.reported {
-		t.Fatal("expected no report to have happened")
-	}
-
-	// Wrapped error is also skipped.
-	entry.Data["err"] = errors.Wrap(io.EOF, "hello")
-	if err := h.Fire(entry); err != nil {
-		t.Fatal("unexpected error ", err)
-	}
-	if h.reported {
-		t.Fatal("expected no report to have happened")
-	}
-
-	// Non blacklisted errors get reported.
-	entry.Data["err"] = errors.New("hello")
-	if err := h.Fire(entry); err != nil {
-		t.Fatal("unexpected error ", err)
-	}
-	if !h.reported {
-		t.Fatal("expected a report to have happened")
-	}
-
-	// no err gets reported.
-	delete(entry.Data, "err")
-	if err := h.Fire(entry); err != nil {
-		t.Fatal("unexpected error ", err)
-	}
-	if !h.reported {
-		t.Fatal("expected a report to have happened")
-	}
-}
-
-type isTemporary interface {
-	Temporary() bool
-}
-
-func TestWithIgnoreErrorFunc(t *testing.T) {
-	h := NewHook("", "testing", WithIgnoreErrorFunc(func(err error) bool {
-		if err == io.EOF {
-			return true
-		}
-
-		if e, ok := err.(isTemporary); ok && e.Temporary() {
-			return true
-		}
-
-		return false
-	}))
-
-	entry := logrus.NewEntry(nil)
-	entry.Message = "This is a test"
-
-	// Exact error is skipped.
-	entry.Data["err"] = io.EOF
-	if err := h.Fire(entry); err != nil {
-		t.Fatal("unexpected error ", err)
-	}
-	if h.reported {
-		t.Fatal("expected no report to have happened")
-	}
-
-	// Wrapped error is also skipped.
-	entry.Data["err"] = errors.Wrap(io.EOF, "hello")
-	if err := h.Fire(entry); err != nil {
-		t.Fatal("unexpected error ", err)
-	}
-	if h.reported {
-		t.Fatal("expected no report to have happened")
-	}
-
-	srv := httptest.NewServer(nil)
-	srv.Close()
-
-	// Temporary error skipped
-	_, err := http.Get(srv.URL)
-
-	entry.Data["err"] = err
-	if err := h.Fire(entry); err != nil {
-		t.Fatal("unexpected error ", err)
-	}
-
-	// Non blacklisted errors get reported.
-	entry.Data["err"] = errors.New("hello")
-	if err := h.Fire(entry); err != nil {
-		t.Fatal("unexpected error ", err)
-	}
-	if !h.reported {
-		t.Fatal("expected a report to have happened")
-	}
-
-	// no err gets reported.
-	delete(entry.Data, "err")
-	if err := h.Fire(entry); err != nil {
-		t.Fatal("unexpected error ", err)
-	}
-	if !h.reported {
-		t.Fatal("expected a report to have happened")
-	}
 }