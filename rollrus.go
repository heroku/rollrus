--- conflicted
+++ resolved
@@ -1,20 +1,3 @@
-// Package rollrus combines github.com/stvp/roll with github.com/sirupsen/logrus
-// via logrus.Hook mechanism, so that whenever logrus' logger.Error/f(),
-// logger.Fatal/f() or logger.Panic/f() are used the messages are
-// intercepted and sent to rollbar.
-//
-// Using SetupLogging should suffice for basic use cases that use the logrus
-// singleton logger.
-//
-// More custom uses are supported by creating a new Hook with NewHook and
-// registering that hook with the logrus Logger of choice.
-//
-// The levels can be customized with the WithLevels OptionFunc.
-//
-// Specific errors can be ignored with the WithIgnoredErrors OptionFunc. This is
-// useful for ignoring errors such as context.Canceled.
-//
-// See the Examples in the tests for more usage.
 package rollrus
 
 import (
@@ -22,107 +5,56 @@
 	"os"
 	"time"
 
-<<<<<<< HEAD
 	log "github.com/sirupsen/logrus"
-=======
-	"github.com/pkg/errors"
-	"github.com/sirupsen/logrus"
->>>>>>> 8c4f8238
 	"github.com/stvp/roll"
 )
 
-var defaultTriggerLevels = []logrus.Level{
-	logrus.ErrorLevel,
-	logrus.FatalLevel,
-	logrus.PanicLevel,
+var defaultTriggerLevels = []log.Level{
+	log.ErrorLevel,
+	log.FatalLevel,
+	log.PanicLevel,
 }
 
-// Hook is a wrapper for the rollbar Client and is usable as a logrus.Hook.
+// Hook wrapper for the rollbar Client
+// May be used as a rollbar client itself
 type Hook struct {
 	roll.Client
-	triggers        []logrus.Level
-	ignoredErrors   map[error]struct{}
-	ignoreErrorFunc func(error) bool
-
-	// only used for tests to verify whether or not a report happened.
-	reported bool
+	triggers []log.Level
 }
 
-// OptionFunc that can be passed to NewHook.
-type OptionFunc func(*Hook)
-
-// wellKnownErrorFields are the names of the fields to be checked for values of
-// type `error`, in priority order.
-var wellKnownErrorFields = []string{
-	logrus.ErrorKey, "err",
+// Setup a new hook with default reporting levels, useful for adding to
+// your own logger instance.
+func NewHook(token string, env string) *Hook {
+	return NewHookForLevels(token, env, defaultTriggerLevels)
 }
 
-// WithLevels is an OptionFunc that customizes the log.Levels the hook will
-// report on.
-func WithLevels(levels ...logrus.Level) OptionFunc {
-	return func(h *Hook) {
-		h.triggers = levels
+// Setup a new hook with specified reporting levels, useful for adding to
+// your own logger instance.
+func NewHookForLevels(token string, env string, levels []log.Level) *Hook {
+	return &Hook{
+		Client:   roll.New(token, env),
+		triggers: levels,
 	}
 }
 
-// WithIgnoredErrors is an OptionFunc that whitelists certain errors to prevent
-// them from firing.
-func WithIgnoredErrors(errors ...error) OptionFunc {
-	return func(h *Hook) {
-		for _, e := range errors {
-			h.ignoredErrors[e] = struct{}{}
-		}
-	}
-}
-
-// WithIgnoreErrorFunc is an OptionFunc that receives the error that is about
-// to be logged and returns true/false if it wants to fire a rollbar alert for.
-func WithIgnoreErrorFunc(fn func(error) bool) OptionFunc {
-	return func(h *Hook) {
-		h.ignoreErrorFunc = fn
-	}
-}
-
-// NewHook creates a hook that is intended for use with your own logrus.Logger
-// instance. Uses the defualt report levels defined in wellKnownErrorFields.
-func NewHook(token string, env string, opts ...OptionFunc) *Hook {
-	h := NewHookForLevels(token, env, defaultTriggerLevels)
-
-	for _, o := range opts {
-		o(h)
-	}
-
-	return h
-}
-
-// NewHookForLevels provided by the caller. Otherwise works like NewHook.
-func NewHookForLevels(token string, env string, levels []logrus.Level) *Hook {
-	return &Hook{
-		Client:          roll.New(token, env),
-		triggers:        levels,
-		ignoredErrors:   make(map[error]struct{}),
-		ignoreErrorFunc: func(error) bool { return false },
-	}
-}
-
-// SetupLogging for use on Heroku. If token is not an empty string a rollbar
+// SetupLogging sets up logging. If token is not an empty string a rollbar
 // hook is added with the environment set to env. The log formatter is set to a
-// TextFormatter with timestamps disabled.
+// TextFormatter with timestamps disabled, which is suitable for use on Heroku.
 func SetupLogging(token, env string) {
 	setupLogging(token, env, defaultTriggerLevels)
 }
 
 // SetupLoggingForLevels works like SetupLogging, but allows you to
 // set the levels on which to trigger this hook.
-func SetupLoggingForLevels(token, env string, levels []logrus.Level) {
+func SetupLoggingForLevels(token, env string, levels []log.Level) {
 	setupLogging(token, env, levels)
 }
 
-func setupLogging(token, env string, levels []logrus.Level) {
-	logrus.SetFormatter(&logrus.TextFormatter{DisableTimestamp: true})
+func setupLogging(token, env string, levels []log.Level) {
+	log.SetFormatter(&log.TextFormatter{DisableTimestamp: true})
 
 	if token != "" {
-		logrus.AddHook(NewHookForLevels(token, env, levels))
+		log.AddHook(NewHookForLevels(token, env, levels))
 	}
 }
 
@@ -146,66 +78,44 @@
 	}
 }
 
-// Levels returns the logrus log.Levels that this hook handles
-func (r *Hook) Levels() []logrus.Level {
+// Fire the hook. This is called by Logrus for entries that match the levels
+// returned by Levels(). See below.
+func (r *Hook) Fire(entry *log.Entry) (err error) {
+	e := fmt.Errorf(entry.Message)
+	m := convertFields(entry.Data)
+	if _, exists := m["time"]; !exists {
+		m["time"] = entry.Time.Format(time.RFC3339)
+	}
+
+	switch entry.Level {
+	case log.FatalLevel, log.PanicLevel:
+		_, err = r.Client.Critical(e, m)
+	case log.ErrorLevel:
+		_, err = r.Client.Error(e, m)
+	case log.WarnLevel:
+		_, err = r.Client.Warning(e, m)
+	case log.InfoLevel:
+		_, err = r.Client.Info(entry.Message, m)
+	case log.DebugLevel:
+		_, err = r.Client.Debug(entry.Message, m)
+	default:
+		return fmt.Errorf("Unknown level: %s", entry.Level)
+	}
+
+	return err
+}
+
+// Levels returns the logrus log levels that this hook handles
+func (r *Hook) Levels() []log.Level {
 	if r.triggers == nil {
 		return defaultTriggerLevels
 	}
 	return r.triggers
 }
 
-// Fire the hook. This is called by Logrus for entries that match the levels
-// returned by Levels().
-func (r *Hook) Fire(entry *logrus.Entry) error {
-	trace, cause := extractError(entry)
-	if _, ok := r.ignoredErrors[cause]; ok {
-		return nil
-	}
-
-	if r.ignoreErrorFunc(cause) {
-		return nil
-	}
-
-	m := convertFields(entry.Data)
-	if _, exists := m["time"]; !exists {
-		m["time"] = entry.Time.Format(time.RFC3339)
-	}
-
-	return r.report(entry, cause, m, trace)
-}
-
-func (r *Hook) report(entry *logrus.Entry, cause error, m map[string]string, trace []uintptr) (err error) {
-	hasTrace := len(trace) > 0
-	level := entry.Level
-
-	r.reported = true
-
-	switch {
-	case hasTrace && level == logrus.FatalLevel:
-		_, err = r.Client.CriticalStack(cause, trace, m)
-	case hasTrace && level == logrus.PanicLevel:
-		_, err = r.Client.CriticalStack(cause, trace, m)
-	case hasTrace && level == logrus.ErrorLevel:
-		_, err = r.Client.ErrorStack(cause, trace, m)
-	case hasTrace && level == logrus.WarnLevel:
-		_, err = r.Client.WarningStack(cause, trace, m)
-	case level == logrus.FatalLevel || level == logrus.PanicLevel:
-		_, err = r.Client.Critical(cause, m)
-	case level == logrus.ErrorLevel:
-		_, err = r.Client.Error(cause, m)
-	case level == logrus.WarnLevel:
-		_, err = r.Client.Warning(cause, m)
-	case level == logrus.InfoLevel:
-		_, err = r.Client.Info(entry.Message, m)
-	case level == logrus.DebugLevel:
-		_, err = r.Client.Debug(entry.Message, m)
-	}
-	return err
-}
-
 // convertFields converts from log.Fields to map[string]string so that we can
 // report extra fields to Rollbar
-func convertFields(fields logrus.Fields) map[string]string {
+func convertFields(fields log.Fields) map[string]string {
 	m := make(map[string]string)
 	for k, v := range fields {
 		switch t := v.(type) {
@@ -221,42 +131,4 @@
 	}
 
 	return m
-}
-
-// extractError attempts to extract an error from a well known field, err or error
-func extractError(entry *logrus.Entry) ([]uintptr, error) {
-	var trace []uintptr
-	fields := entry.Data
-
-	type stackTracer interface {
-		StackTrace() errors.StackTrace
-	}
-
-	for _, f := range wellKnownErrorFields {
-		e, ok := fields[f]
-		if !ok {
-			continue
-		}
-		err, ok := e.(error)
-		if !ok {
-			continue
-		}
-
-		cause := errors.Cause(err)
-		tracer, ok := err.(stackTracer)
-		if ok {
-			return copyStackTrace(tracer.StackTrace()), cause
-		}
-		return trace, cause
-	}
-
-	// when no error found, default to the logged message.
-	return trace, fmt.Errorf(entry.Message)
-}
-
-func copyStackTrace(trace errors.StackTrace) (out []uintptr) {
-	for _, frame := range trace {
-		out = append(out, uintptr(frame))
-	}
-	return
 }